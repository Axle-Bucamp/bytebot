--- conflicted
+++ resolved
@@ -27,18 +27,10 @@
 
         For custom build options:
 
-<<<<<<< HEAD
-    ```bash
-    ./scripts/build.sh --tag custom-tag --no-cache
-    ```
-
-  </Accordion>
-=======
         ```bash
         ./scripts/build.sh --tag custom-tag --no-cache
         ```
       </Accordion>
->>>>>>> aacce215
 
       <Accordion icon="play" title="Running the Container">
         Once the image is built, you can run Bytebot using the provided run script:
@@ -47,13 +39,6 @@
         ./scripts/run.sh
         ```
 
-<<<<<<< HEAD
-    This will start Bytebot with default settings. The container exposes several ports:
-    - `9990`: REST API and noVNC web access
-    - `5900`: VNC server
-
-  </Accordion>
-=======
         This will start Bytebot with default settings. The container exposes several ports:
         - `9990`: REST API and noVNC web access
         - `5900`: VNC server
@@ -61,7 +46,6 @@
 
       <Accordion icon="display" title="Accessing the Desktop">
         You can access the Bytebot desktop environment in two ways:
->>>>>>> aacce215
 
         **Using a VNC Client**:
         Connect to `localhost:5900` with any VNC client.
@@ -72,11 +56,6 @@
     </AccordionGroup>
   </Accordion>
 
-<<<<<<< HEAD
-    **Using a Web Browser**:
-    Navigate to `http://localhost:9990/vnc` in your web browser for noVNC access.
-
-=======
   <Accordion icon="robot" title="Running the Full Agent System (Recommended)">
     <AccordionGroup>
       <Accordion icon="key" title="Setting Up Environment Variables">
@@ -120,7 +99,6 @@
         - **Bytebot Chat UI**: `http://localhost:9992`
       </Accordion>
     </AccordionGroup>
->>>>>>> aacce215
   </Accordion>
 </AccordionGroup>
 
